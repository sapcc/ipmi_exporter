// Copyright 2021 The Prometheus Authors
// Licensed under the Apache License, Version 2.0 (the "License");
// you may not use this file except in compliance with the License.
// You may obtain a copy of the License at
//
// http://www.apache.org/licenses/LICENSE-2.0
//
// Unless required by applicable law or agreed to in writing, software
// distributed under the License is distributed on an "AS IS" BASIS,
// WITHOUT WARRANTIES OR CONDITIONS OF ANY KIND, either express or implied.
// See the License for the specific language governing permissions and
// limitations under the License.

package main

import (
	"path"
	"time"

	"github.com/go-kit/log/level"
	"github.com/prometheus/client_golang/prometheus"

	"github.com/prometheus-community/ipmi_exporter/freeipmi"
)

const (
	namespace   = "ipmi"
	targetLocal = ""
)

type collector interface {
	Name() CollectorName
	Cmd() string
	Args() []string
	Collect(output freeipmi.Result, ch chan<- prometheus.Metric, target ipmiTarget) (int, error)
}

type metaCollector struct {
	target string
	module string
	config *SafeConfig
}

type ipmiTarget struct {
	host   string
	config IPMIConfig
}

var (
	upDesc = prometheus.NewDesc(
		prometheus.BuildFQName(namespace, "", "up"),
		"'1' if a scrape of the IPMI device was successful, '0' otherwise.",
		[]string{"collector"},
		nil,
	)

	durationDesc = prometheus.NewDesc(
		prometheus.BuildFQName(namespace, "scrape_duration", "seconds"),
		"Returns how long the scrape took to complete in seconds.",
		nil,
		nil,
	)
)

<<<<<<< HEAD
func freeipmiOutput(cmd, host, user, password string, arg ...string) ([]byte, error) {
	fqcmd := path.Join(*executablesPath, cmd)
	args := []string{
		"-D", "LAN_2_0",
		"-l", "admin",
		"-h", host,
		"-u", user,
		"-p", password,
		"-W", "authcap",
	}
	args = append(args, arg...)
	out, err := exec.Command(fqcmd, args...).CombinedOutput()
	if err != nil {
		log.Errorf("Error while calling %s for %s: %s", cmd, host, out)
	}
	return out, err
}

func ipmiMonitoringOutput(host, user, password string) ([]byte, error) {
	return freeipmiOutput("ipmimonitoring", host, user, password, "-Q", "--comma-separated-output", "--no-header-output", "--sdr-cache-recreate")
}

func ipmiDCMIOutput(host, user, password string) ([]byte, error) {
	return freeipmiOutput("ipmi-dcmi", host, user, password, "--get-system-power-statistics")
}

func bmcInfoOutput(host, user, password string) ([]byte, error) {
	return freeipmiOutput("bmc-info", host, user, password, "--get-device-id")
}

func splitMonitoringOutput(impiOutput []byte, excludeSensorIds []int64) ([]sensorData, error) {
	var result []sensorData

	r := csv.NewReader(bytes.NewReader(impiOutput))
	fields, err := r.ReadAll()
	if err != nil {
		return result, err
	}

	for _, line := range fields {
		var data sensorData

		data.ID, err = strconv.ParseInt(line[0], 10, 64)
		if err != nil {
			return result, err
		}
		if contains(excludeSensorIds, data.ID) {
			continue
		}

		data.Name = line[1]
		data.Type = line[2]
		data.State = line[3]

		value := line[4]
		if value != "N/A" {
			data.Value, err = strconv.ParseFloat(value, 64)
			if err != nil {
				return result, err
			}
		} else {
			data.Value = math.NaN()
		}

		data.Unit = line[5]
		data.Event = strings.Trim(line[6], "'")

		result = append(result, data)
	}
	return result, err
}

func getValue(ipmiOutput []byte, regex *regexp.Regexp) (string, error) {
	for _, line := range strings.Split(string(ipmiOutput), "\n") {
		match := regex.FindStringSubmatch(line)
		if match == nil {
			continue
		}
		for i, name := range regex.SubexpNames() {
			if name != "value" {
				continue
			}
			return match[i], nil
		}
	}
	return "", fmt.Errorf("Could not find value in output: %s", string(ipmiOutput))
}

func getCurrentPowerConsumption(ipmiOutput []byte) (float64, error) {
	value, err := getValue(ipmiOutput, ipmiDCMICurrentPowerRegex)
	if err != nil {
		return -1, err
	}
	return strconv.ParseFloat(value, 64)
}

func getBMCInfoFirmwareRevision(ipmiOutput []byte) (string, error) {
	return getValue(ipmiOutput, bmcInfoFirmwareRevisionRegex)
}

func getBMCInfoManufacturerID(ipmiOutput []byte) (string, error) {
	return getValue(ipmiOutput, bmcInfoManufacturerIDRegex)
}

=======
>>>>>>> 5f7c5fe8
// Describe implements Prometheus.Collector.
func (c metaCollector) Describe(ch chan<- *prometheus.Desc) {
	// all metrics are described ad-hoc
}

func markCollectorUp(ch chan<- prometheus.Metric, name string, up int) {
	ch <- prometheus.MustNewConstMetric(
		upDesc,
		prometheus.GaugeValue,
		float64(up),
		name,
	)
}

// Collect implements Prometheus.Collector.
func (c metaCollector) Collect(ch chan<- prometheus.Metric) {
	start := time.Now()
	defer func() {
		duration := time.Since(start).Seconds()
		level.Debug(logger).Log("msg", "Scrape duration", "target", targetName(c.target), "duration", duration)
		ch <- prometheus.MustNewConstMetric(
			durationDesc,
			prometheus.GaugeValue,
			duration,
		)
	}()

	config := c.config.ConfigForTarget(c.target, c.module)
	target := ipmiTarget{
		host:   c.target,
		config: config,
	}

	for _, collector := range config.GetCollectors() {
		var up int
		level.Debug(logger).Log("msg", "Running collector", "target", target.host, "collector", collector.Name())

		fqcmd := path.Join(*executablesPath, collector.Cmd())
		args := collector.Args()
		cfg := config.GetFreeipmiConfig()

		result := freeipmi.Execute(fqcmd, args, cfg, target.host, logger)

		up, _ = collector.Collect(result, ch, target)
		markCollectorUp(ch, string(collector.Name()), up)
	}
}

func targetName(target string) string {
	if target == targetLocal {
		return "[local]"
	}
	return target
}<|MERGE_RESOLUTION|>--- conflicted
+++ resolved
@@ -62,113 +62,6 @@
 	)
 )
 
-<<<<<<< HEAD
-func freeipmiOutput(cmd, host, user, password string, arg ...string) ([]byte, error) {
-	fqcmd := path.Join(*executablesPath, cmd)
-	args := []string{
-		"-D", "LAN_2_0",
-		"-l", "admin",
-		"-h", host,
-		"-u", user,
-		"-p", password,
-		"-W", "authcap",
-	}
-	args = append(args, arg...)
-	out, err := exec.Command(fqcmd, args...).CombinedOutput()
-	if err != nil {
-		log.Errorf("Error while calling %s for %s: %s", cmd, host, out)
-	}
-	return out, err
-}
-
-func ipmiMonitoringOutput(host, user, password string) ([]byte, error) {
-	return freeipmiOutput("ipmimonitoring", host, user, password, "-Q", "--comma-separated-output", "--no-header-output", "--sdr-cache-recreate")
-}
-
-func ipmiDCMIOutput(host, user, password string) ([]byte, error) {
-	return freeipmiOutput("ipmi-dcmi", host, user, password, "--get-system-power-statistics")
-}
-
-func bmcInfoOutput(host, user, password string) ([]byte, error) {
-	return freeipmiOutput("bmc-info", host, user, password, "--get-device-id")
-}
-
-func splitMonitoringOutput(impiOutput []byte, excludeSensorIds []int64) ([]sensorData, error) {
-	var result []sensorData
-
-	r := csv.NewReader(bytes.NewReader(impiOutput))
-	fields, err := r.ReadAll()
-	if err != nil {
-		return result, err
-	}
-
-	for _, line := range fields {
-		var data sensorData
-
-		data.ID, err = strconv.ParseInt(line[0], 10, 64)
-		if err != nil {
-			return result, err
-		}
-		if contains(excludeSensorIds, data.ID) {
-			continue
-		}
-
-		data.Name = line[1]
-		data.Type = line[2]
-		data.State = line[3]
-
-		value := line[4]
-		if value != "N/A" {
-			data.Value, err = strconv.ParseFloat(value, 64)
-			if err != nil {
-				return result, err
-			}
-		} else {
-			data.Value = math.NaN()
-		}
-
-		data.Unit = line[5]
-		data.Event = strings.Trim(line[6], "'")
-
-		result = append(result, data)
-	}
-	return result, err
-}
-
-func getValue(ipmiOutput []byte, regex *regexp.Regexp) (string, error) {
-	for _, line := range strings.Split(string(ipmiOutput), "\n") {
-		match := regex.FindStringSubmatch(line)
-		if match == nil {
-			continue
-		}
-		for i, name := range regex.SubexpNames() {
-			if name != "value" {
-				continue
-			}
-			return match[i], nil
-		}
-	}
-	return "", fmt.Errorf("Could not find value in output: %s", string(ipmiOutput))
-}
-
-func getCurrentPowerConsumption(ipmiOutput []byte) (float64, error) {
-	value, err := getValue(ipmiOutput, ipmiDCMICurrentPowerRegex)
-	if err != nil {
-		return -1, err
-	}
-	return strconv.ParseFloat(value, 64)
-}
-
-func getBMCInfoFirmwareRevision(ipmiOutput []byte) (string, error) {
-	return getValue(ipmiOutput, bmcInfoFirmwareRevisionRegex)
-}
-
-func getBMCInfoManufacturerID(ipmiOutput []byte) (string, error) {
-	return getValue(ipmiOutput, bmcInfoManufacturerIDRegex)
-}
-
-=======
->>>>>>> 5f7c5fe8
 // Describe implements Prometheus.Collector.
 func (c metaCollector) Describe(ch chan<- *prometheus.Desc) {
 	// all metrics are described ad-hoc
